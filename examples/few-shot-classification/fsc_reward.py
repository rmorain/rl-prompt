import torch
import numpy as np
from transformers import AutoTokenizer, AutoModelForMaskedLM, GPT2LMHeadModel
from typing import List, Dict, Optional, Tuple, Union, Any
from collections import defaultdict
from rlprompt.rewards import BaseReward

SUPPORTED_LEFT_TO_RIGHT_LMS = ['distilgpt2', 'gpt2', 'gpt2-medium',
                               'gpt2-large', 'gpt2-xl']
SUPPORTED_MASK_LMS = ['distilroberta-base', 'roberta-base', 'roberta-large']


class PromptedClassificationReward(BaseReward):
    def __init__(
        self,
        task_lm: str,
        is_mask_lm: Optional[bool],
        compute_zscore: bool,
        incorrect_coeff: float, # lambda_1 in paper
        correct_coeff: float, # lambda_2 in paper
        num_classes: int,
        verbalizers: List[str],
        template: Optional[str]
    ):
        super().__init__()
        self.device = torch.device("cuda" if torch.cuda.is_available()
                                   else "cpu")
        self.task_lm = task_lm
        if is_mask_lm is None: 
            # If False, then treat as left-to-right LM
            self.is_mask_lm = True if 'bert' in self.task_lm else False
        else:
            self.is_mask_lm = is_mask_lm  
        print('Task LM:', self.task_lm)
        if self.is_mask_lm:
            assert self.task_lm in SUPPORTED_MASK_LMS
            self._tokenizer = AutoTokenizer.from_pretrained(self.task_lm)
            self._generator = (AutoModelForMaskedLM
                               .from_pretrained(self.task_lm)
                               .to(self.device))
        else:
            assert self.task_lm in SUPPORTED_LEFT_TO_RIGHT_LMS
            self._tokenizer = AutoTokenizer.from_pretrained(
                self.task_lm, pad_token='<|endoftext|>')
            self._generator = (GPT2LMHeadModel
                               .from_pretrained(self.task_lm)
                               .to(self.device))
            self._generator.config.pad_token_id = self._tokenizer.pad_token_id


        self.compute_zscore = compute_zscore
        self.incorrect_coeff = incorrect_coeff
        self.correct_coeff = correct_coeff
        self.num_classes = num_classes
        self.verbalizers = verbalizers
        print('Verbalizers:', self.verbalizers)
        self.verbalizer_ids = [self._tokenizer.convert_tokens_to_ids(v)
                               for v in self.verbalizers]
        if template is None:
            self.template = self.load_default_template()  # prompt templates
        else: 
            self.template = template
        self._counter = 0

    def load_default_template(self) -> List[str]:
        if self.is_mask_lm:
            mask_token = self._tokenizer.mask_token
            template = f"{{sentence_1}} {{prompt}} {mask_token} ."
        else:
            # Template for left-to-right LMs like GPT-2
            template = "{sentence_1} {prompt}"
        return template

    def forward(
        self,
        source_texts: List[str],
        class_labels: List[int],
        output_tokens: List[List[str]],
        to_tensor: bool,
        mode: str
    ) -> Tuple[Union[List[float], torch.Tensor], Dict[str, Any]]:
        assert mode in ["train", "infer"]
        
        if mode == "train":
            self._counter += 1

        # Process prompts and verbalizer indices
        prompt_tokens = output_tokens
        prompt_strings = self._convert_tokens_to_string(prompt_tokens)
        batch_size = len(source_texts)

        rewards: List[torch.Tensor] = []
        input_rewards: Dict[str, List[float]] = defaultdict(list)
        quantities_to_log: Dict[str, List[torch.Tensor]] = defaultdict(list)
        for i, prompt in enumerate(prompt_strings):
            # Compute LM logits
            current_prompts = [prompt for _ in source_texts]
            formatted_templates = self._format_prompts(source_texts,
                                                       current_prompts)
            all_logits = self._get_logits(formatted_templates)
            # [batch_size, vocab_size]
            class_probs = torch.softmax(all_logits[:, self.verbalizer_ids], -1)
            # [batch_size, num_classes]

            # Get label and maximum not-label probabilities
            label_probs = class_probs[range(batch_size), class_labels]
            # [batch_size, 1]
            not_label_probs = torch.where(\
<<<<<<< HEAD
                class_probs == label_probs.unsqueeze(1), 
=======
                class_probs == label_probs.unsqueeze(1), \
>>>>>>> 9eadee2f
                torch.Tensor([-1]).to(self.device), class_probs)
            # [batch_size, num_classes]
            max_not_label_probs, _ = torch.max(not_label_probs, -1)
            # [batch_size, 1]

            # Compute piecewise gap reward
            gap = (label_probs - max_not_label_probs)
            correct = (gap > 0).long()
            gap_rewards = gap * (self.correct_coeff * correct \
                                 + self.incorrect_coeff * (1 - correct))
            reward = gap_rewards.mean().detach()

            # Log quantities such as accuracy and class-wise reward
            acc = correct.float().mean()
            quantities_to_log['acc'] = acc
            for c in range(self.num_classes):
                class_idx = np.array(class_labels) == c
                class_rewards = gap_rewards[class_idx]
                quantities_to_log[f"gap_reward_class_{c}"].append(
                    class_rewards.mean().item())
            quantities_to_log['gap_reward'].append(reward.item())
            rewards.append(reward)

            # keep track of rewards for z-score normalization
            input_rewards['z'] += [reward.item()]

            # Print examples
            print_strs = [self._counter, '|', prompt, '\n']
            for c in range(self.num_classes):
                class_example_idx = (np.array(class_labels) == c)[0]
                class_example = formatted_templates[class_example_idx]
                class_example_probs = class_probs[class_example_idx, :].tolist()
                class_example_probs = [round(prob, 2) \
                                       for prob in class_example_probs]
                print_strs += ['Class', c, 'Example:', 
                               class_example, '|',
                               'Probs:', class_example_probs, '\n']
            print_strs += ['Accuracy:', acc.item(), '|',
                           'Reward:', round(reward.item(), 2)]
            print(*print_strs)
        rewards_tensor = torch.stack(rewards)

        # z-score normalization (2nd stage)
        if mode == 'train' and self.compute_zscore:
            input_reward_means = {k: np.mean(v)
                                  for k, v in input_rewards.items()}
            input_reward_stds = {k: np.std(v)
                                 for k, v in input_rewards.items()}
            # not source strings
            idx_means = torch.tensor(input_reward_means['z']).float()
            idx_stds = torch.tensor(input_reward_stds['z']).float()
            rewards_tensor = (rewards_tensor - idx_means)/(idx_stds + 1e-4)
            for i in range(rewards_tensor.size(0)):
                quantities_to_log['resized_reward'].append(
                    rewards_tensor[i].item())
        elif mode == 'infer':  # Optional: Predict Val Prompts
            score = rewards_tensor.mean().item()
            print('Our Prompt:')
            print(prompt_strings, score)

        rewards_log = dict(
            (reward_key, torch.mean(torch.tensor(reward_vals)))
            for reward_key, reward_vals in quantities_to_log.items())

        if to_tensor is True:
            return rewards_tensor, rewards_log
        else:
            return rewards_tensor.tolist(), rewards_log

    # Adapted from
    # https://huggingface.co/docs/transformers/v4.21.1/en/task_summary#masked-language-modeling
    def _get_mask_token_index(self, input_ids: torch.Tensor) -> np.ndarray:
        mask_token_index = torch.where(
            input_ids == self._tokenizer.mask_token_id)[1]
        return mask_token_index

    def ensure_exactly_one_mask_token(
        self,
        model_inputs: Dict[str, torch.Tensor]
    ) -> None:
        for input_ids in model_inputs["input_ids"]:
            masked_index = self._get_mask_token_index(input_ids)
            numel = np.prod(masked_index.shape)
            assert numel == 1

    @torch.no_grad()
    def _get_logits(
        self,
        texts: List[str]
    ) -> torch.Tensor:
        # for MLM, add mask token
        batch_size = len(texts)
        encoded_inputs = self._tokenizer(texts, padding='longest',
                                         truncation=True, return_tensors="pt",
                                         add_special_tokens=True)

        if self.is_mask_lm:
            # self.ensure_exactly_one_mask_token(encoded_inputs) TODO
            token_logits = self._generator(**encoded_inputs.to(self.device)).logits
            mask_token_indices = \
                self._get_mask_token_index(encoded_inputs['input_ids'])
            out_logits = token_logits[range(batch_size), mask_token_indices, :]
        else:
            token_logits = self._generator(**encoded_inputs.to(self.device)).logits
            input_lengths = encoded_inputs['attention_mask'].sum(dim=1)
            out_logits = token_logits[range(batch_size), input_lengths - 1, :]

        return out_logits

    def _convert_tokens_to_string(self, tokens: List[List[str]]) -> List[str]:
        return [self._tokenizer.convert_tokens_to_string(s)
                for s in tokens]

    def _format_prompts(
        self,
        source_strs: List[str],
        prompt_strs: List[str],
    ) -> List[str]:
        return [self.template.format(sentence_1=s_1, prompt=p)
                for s_1, p in zip(source_strs, prompt_strs)]<|MERGE_RESOLUTION|>--- conflicted
+++ resolved
@@ -105,12 +105,8 @@
             # Get label and maximum not-label probabilities
             label_probs = class_probs[range(batch_size), class_labels]
             # [batch_size, 1]
-            not_label_probs = torch.where(\
-<<<<<<< HEAD
-                class_probs == label_probs.unsqueeze(1), 
-=======
-                class_probs == label_probs.unsqueeze(1), \
->>>>>>> 9eadee2f
+            not_label_probs = torch.where(
+                class_probs == label_probs.unsqueeze(1),
                 torch.Tensor([-1]).to(self.device), class_probs)
             # [batch_size, num_classes]
             max_not_label_probs, _ = torch.max(not_label_probs, -1)
